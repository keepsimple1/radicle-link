--- conflicted
+++ resolved
@@ -77,6 +77,11 @@
     Store(#[from] storage::Error),
 }
 
+#[derive(Clone, Copy, Debug, Default)]
+pub struct Config {
+    pub fetch_limit: fetch::Limit,
+}
+
 pub enum Replication {
     Clone {
         urn: Urn,
@@ -132,11 +137,11 @@
 #[tracing::instrument(skip(storage, whoami, addr_hints), err)]
 pub fn replicate<Addrs>(
     storage: &Storage,
+    config: Config,
     whoami: Option<LocalIdentity>,
     urn: Urn,
     remote_peer: PeerId,
     addr_hints: Addrs,
-    limit: fetch::Limit,
 ) -> Result<ReplicateResult, Error>
 where
     Addrs: IntoIterator<Item = SocketAddr>,
@@ -149,98 +154,101 @@
     }
 
     let mut fetcher = storage.fetcher(urn.clone(), remote_peer, addr_hints)?;
-    let (result, mut remove) =
-        match replication(storage, &mut fetcher, limit, urn.clone(), remote_peer)? {
-            Replication::Clone {
-                urn,
-                identity,
-                fetched_peers,
-            } => {
-                let allowed = match identity {
-                    SomeIdentity::Project(proj) => {
-                        let delegates = project::delegate_views(storage, proj, Some(remote_peer))?;
-                        let allowed = delegates.keys().copied().collect();
-                        let rad_id = unsafe_into_urn(
-                            Reference::rad_id(Namespace::from(&urn)).with_remote(remote_peer),
-                        );
-                        let proj = identities::project::verify(storage, &rad_id)?
-                            .ok_or(Error::MissingIdentity)?;
-                        project::ensure_setup(
-                            storage,
-                            &mut fetcher,
-                            limit,
-                            delegates,
-                            &rad_id,
-                            proj,
-                        )?;
-                        allowed
-                    },
-                    SomeIdentity::Person(person) => {
-                        let rad_id = unsafe_into_urn(
-                            Reference::rad_id(Namespace::from(&person.urn()))
-                                .with_remote(remote_peer),
-                        );
-                        person::ensure_setup(storage, &rad_id, person.clone())?;
-                        person
-                            .delegations()
-                            .iter()
-                            .copied()
-                            .map(PeerId::from)
-                            .collect()
-                    },
-                };
-
-                // Symref `rad/self` if a `LocalIdentity` was given
-                if let Some(local_id) = whoami {
-                    local_id.link(storage, &urn)?;
-                }
-
-                Ok::<_, Error>((
-                    ReplicateResult::Latest,
-                    fetched_peers.difference(&allowed).copied().collect(),
-                ))
-            },
-            Replication::Fetch {
-                urn,
-                identity,
-                existing,
-            } => {
-                let (result, updated) = match identity {
-                    SomeIdentity::Project(proj) => {
-                        let delegate_views = project::delegate_views(storage, proj, None)?;
-                        let proj = identities::project::verify(storage, &urn)?
-                            .ok_or(Error::MissingIdentity)?;
-                        let mut updated_delegations = project::all_delegates(&proj);
-                        let rad_id = unsafe_into_urn(Reference::rad_id(Namespace::from(&urn)));
-                        let result = project::ensure_setup(
-                            &storage,
-                            &mut fetcher,
-                            limit,
-                            delegate_views,
-                            &rad_id,
-                            proj,
-                        )?;
-
-                        let mut updated_tracked =
-                            tracking::tracked(storage, &urn)?.collect::<BTreeSet<_>>();
-                        updated_tracked.append(&mut updated_delegations);
-                        (result, updated_tracked)
-                    },
-                    SomeIdentity::Person(person) => {
-                        let rad_id =
-                            unsafe_into_urn(Reference::rad_id(Namespace::from(&person.urn())));
-                        person::ensure_setup(storage, &rad_id, person)?;
-                        (
-                            ReplicateResult::Latest,
-                            tracking::tracked(storage, &urn)?.collect::<BTreeSet<_>>(),
-                        )
-                    },
-                };
-
-                let (removed, _, _) = partition(&existing, &updated);
-                Ok((result, removed))
-            },
-        }?;
+    let (result, mut remove) = match replication(
+        storage,
+        &mut fetcher,
+        config.fetch_limit,
+        urn.clone(),
+        remote_peer,
+    )? {
+        Replication::Clone {
+            urn,
+            identity,
+            fetched_peers,
+        } => {
+            let allowed = match identity {
+                SomeIdentity::Project(proj) => {
+                    let delegates = project::delegate_views(storage, proj, Some(remote_peer))?;
+                    let allowed = delegates.keys().copied().collect();
+                    let rad_id = unsafe_into_urn(
+                        Reference::rad_id(Namespace::from(&urn)).with_remote(remote_peer),
+                    );
+                    let proj = identities::project::verify(storage, &rad_id)?
+                        .ok_or(Error::MissingIdentity)?;
+                    project::ensure_setup(
+                        storage,
+                        &mut fetcher,
+                        config.fetch_limit,
+                        delegates,
+                        &rad_id,
+                        proj,
+                    )?;
+                    allowed
+                },
+                SomeIdentity::Person(person) => {
+                    let rad_id = unsafe_into_urn(
+                        Reference::rad_id(Namespace::from(&person.urn())).with_remote(remote_peer),
+                    );
+                    person::ensure_setup(storage, &rad_id, person.clone())?;
+                    person
+                        .delegations()
+                        .iter()
+                        .copied()
+                        .map(PeerId::from)
+                        .collect()
+                },
+            };
+
+            // Symref `rad/self` if a `LocalIdentity` was given
+            if let Some(local_id) = whoami {
+                local_id.link(storage, &urn)?;
+            }
+
+            Ok::<_, Error>((
+                ReplicateResult::Latest,
+                fetched_peers.difference(&allowed).copied().collect(),
+            ))
+        },
+        Replication::Fetch {
+            urn,
+            identity,
+            existing,
+        } => {
+            let (result, updated) = match identity {
+                SomeIdentity::Project(proj) => {
+                    let delegate_views = project::delegate_views(storage, proj, None)?;
+                    let proj = identities::project::verify(storage, &urn)?
+                        .ok_or(Error::MissingIdentity)?;
+                    let mut updated_delegations = project::all_delegates(&proj);
+                    let rad_id = unsafe_into_urn(Reference::rad_id(Namespace::from(&urn)));
+                    let result = project::ensure_setup(
+                        &storage,
+                        &mut fetcher,
+                        config.fetch_limit,
+                        delegate_views,
+                        &rad_id,
+                        proj,
+                    )?;
+
+                    let mut updated_tracked =
+                        tracking::tracked(storage, &urn)?.collect::<BTreeSet<_>>();
+                    updated_tracked.append(&mut updated_delegations);
+                    (result, updated_tracked)
+                },
+                SomeIdentity::Person(person) => {
+                    let rad_id = unsafe_into_urn(Reference::rad_id(Namespace::from(&person.urn())));
+                    person::ensure_setup(storage, &rad_id, person)?;
+                    (
+                        ReplicateResult::Latest,
+                        tracking::tracked(storage, &urn)?.collect::<BTreeSet<_>>(),
+                    )
+                },
+            };
+
+            let (removed, _, _) = partition(&existing, &updated);
+            Ok((result, removed))
+        },
+    }?;
 
     // Ensure we're not tracking ourselves
     remove.insert(*local_peer_id);
@@ -252,13 +260,7 @@
     // created top-level person namespaces. We will eventually converge, but
     // perhaps we'd want to return some kind of continuation here, so the caller
     // could schedule a deferred task directly?
-<<<<<<< HEAD
-
-    tracing::info!("replicate done");
-    Ok(())
-=======
     Ok(result)
->>>>>>> 4d0b9669
 }
 
 /// Identify the type of replication case we're in -- whether it's a new
