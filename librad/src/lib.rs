// Copyright © 2019-2020 The Radicle Foundation <hello@radicle.foundation>
//
// This file is part of radicle-link, distributed under the GPLv3 with Radicle
// Linking Exception. For full terms see the included LICENSE file.

#![allow(private_intra_doc_links)]
#![warn(clippy::extra_unused_lifetimes)]
#![deny(broken_intra_doc_links)]
#![feature(associated_type_bounds)]
#![feature(backtrace)]
#![feature(bool_to_option)]
#![feature(box_patterns)]
#![feature(btree_drain_filter)]
#![feature(core_intrinsics)]
#![feature(drain_filter)]
#![feature(ip)]
#![feature(never_type)]
#![feature(try_trait_v2)]
#![feature(control_flow_enum)]

#[macro_use]
extern crate async_trait;
#[macro_use]
extern crate lazy_static;
#[macro_use]
extern crate radicle_macros;

pub extern crate link_canonical as canonical;
pub extern crate link_crypto as crypto;
pub extern crate link_identities as identities;
pub extern crate radicle_data as data;
pub extern crate radicle_git_ext as git_ext;
pub extern crate radicle_std_ext as std_ext;

<<<<<<< HEAD
pub mod collaborative_objects;
pub mod executor;
=======
>>>>>>> d7ab9e2c
pub mod git;
pub mod internal;
pub mod net;
pub mod paths;
pub mod profile;
pub mod rate_limit;

// Re-exports
pub use link_crypto::{keystore, PeerId, PublicKey, SecStr, SecretKey, Signature, Signer};
pub use radicle_macros::*;<|MERGE_RESOLUTION|>--- conflicted
+++ resolved
@@ -32,11 +32,7 @@
 pub extern crate radicle_git_ext as git_ext;
 pub extern crate radicle_std_ext as std_ext;
 
-<<<<<<< HEAD
 pub mod collaborative_objects;
-pub mod executor;
-=======
->>>>>>> d7ab9e2c
 pub mod git;
 pub mod internal;
 pub mod net;
